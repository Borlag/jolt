"""Core 1-D joint model (bars + fastener springs)."""
from __future__ import annotations

from dataclasses import dataclass, field, asdict
import math
from typing import Dict, List, Optional, Sequence, Tuple, Set, Any

from .fasteners import (
    boeing69_compliance, 
    huth_compliance, 
    grumman_compliance, 
    swift_douglas_compliance, 
    tate_rosenfeld_compliance,
    morris_compliance
)
from .linalg import extract_submatrix, extract_vector, solve_dense
import jolt.fatigue as fatigue


@dataclass
class FatigueResult:
    node_id: int
    row: int
    plate_name: str
    ktg: float
    ktn: float
    ktb: float
    theta: float
    ssf: float
    bearing_load: float
    bypass_load: float
    sigma_ref: float
    term_bearing: float
    term_bypass: float
    peak_stress: float = 0.0
    fsi: float = 0.0
    fsi: float = 0.0
    f_max: Optional[float] = None
    incoming_load: float = 0.0

    def as_dict(self) -> Dict[str, float]:
        return asdict(self)

    @classmethod
    def from_dict(cls, data: Dict[str, Any]) -> FatigueResult:
        return cls(**data)



@dataclass
class Plate:
    """A single laminate/plate participating in the joint."""

    name: str
    E: float
    t: float
    first_row: int
    last_row: int
    A_strip: List[float]
    widths: Optional[List[float]] = None
    thicknesses: Optional[List[float]] = None
    material_name: Optional[str] = None
    Fx_left: float = 0.0
    Fx_right: float = 0.0
    fatigue_strength: Optional[float] = None


    def segment_count(self) -> int:
        return max(0, self.last_row - self.first_row)


@dataclass
class FastenerRow:
    row: int
    D: float
    Eb: float
    nu_b: float
    method: str = "Boeing69"
    k_manual: Optional[float] = None
    connections: Optional[List[Tuple[int, int]]] = None
    
    # Visual / ID attributes
    name: str = ""  # User-defined label (e.g. "HL10-5")
    marker_symbol: str = "circle"  # Visual style for the scheme
    
    # Fatigue / Hole Configuration
    hole_centered: bool = True
    hole_offset: float = 0.0
    hole_condition_factor: float = 1.0 # alpha
    hole_filling_factor: float = 1.0 # beta
    
    # Countersink Configuration
    is_countersunk: bool = False
    cs_depth: float = 0.0
    cs_angle: float = 100.0
    cs_affects_bypass: bool = False
    cs_layers: List[str] = field(default_factory=list) # List of layer names that are countersunk
    topology: Optional[str] = None  # Optional override for topology selection (star/chain variants)


@dataclass
class FastenerResult:
    row: int
    plate_i: int
    plate_j: int
    compliance: float
    stiffness: float
    force: float
    dof_i: int
    dof_j: int
    bearing_force_upper: float = 0.0
    bearing_force_lower: float = 0.0
    modulus: float = 0.0
    diameter: float = 0.0
    quantity: float = 1.0
    t1: float = 0.0
    t2: float = 0.0

    def as_dict(self) -> Dict[str, float]:
        return asdict(self)

    @classmethod
    def from_dict(cls, data: Dict[str, Any]) -> FastenerResult:
        return cls(**data)


@dataclass
class NodeResult:
    plate_id: int
    plate_name: str
    local_node: int
    x: float
    displacement: float
    net_bypass: float
    thickness: float
    bypass_area: Optional[float]
    order: int = 0
    multiple_thickness: bool = False
    row: int = 0
    legacy_id: int = 0

    def as_dict(self) -> Dict[str, float]:
        return asdict(self)

    @classmethod
    def from_dict(cls, data: Dict[str, Any]) -> NodeResult:
        return cls(**data)


@dataclass
class BarResult:
    plate_id: int
    plate_name: str
    segment: int
    axial_force: float
    stiffness: float
    modulus: float

    def as_dict(self) -> Dict[str, float]:
        return asdict(self)

    @classmethod
    def from_dict(cls, data: Dict[str, Any]) -> BarResult:
        return cls(**data)


@dataclass
class BearingBypassResult:
    row: int
    plate_name: str
    bearing: float
    bypass: float
    flow_left: float = 0.0
    flow_right: float = 0.0

    def as_dict(self) -> Dict[str, float]:
        return asdict(self)

    @classmethod
    def from_dict(cls, data: Dict[str, Any]) -> BearingBypassResult:
        return cls(**data)


@dataclass
class ReactionResult:
    plate_id: int
    plate_name: str
    local_node: int
    global_node: int
    reaction: float

    def as_dict(self) -> Dict[str, float]:
        return asdict(self)

    @classmethod
    def from_dict(cls, data: Dict[str, Any]) -> ReactionResult:
        return cls(**data)


@dataclass
class JointSolution:
    displacements: List[float]
    stiffness_matrix: List[List[float]]
    force_vector: List[float]
    fasteners: List[FastenerResult]
    bearing_bypass: List[BearingBypassResult]
    nodes: List[NodeResult]
    bars: List[BarResult]
    reactions: List[ReactionResult]
    dof_map: Dict[Tuple[int, int], int]
    full_displacements: List[float] = field(default_factory=list)
    plates: List[Plate] = field(default_factory=list)
    applied_forces: List[Dict[str, Any]] = field(default_factory=list)
    fatigue_results: List[FatigueResult] = field(default_factory=list)
    critical_points: List[Dict[str, Any]] = field(default_factory=list)
    critical_node_id: Optional[int] = None

    def compute_fatigue_factors(self, fasteners: List[FastenerRow]):
        """
        Compute SSF for all nodes at fastener locations.
        Populates self.fatigue_results and self.critical_points.
        """
        self.fatigue_results = []
        self.critical_points = []
        
        fastener_map = {f.row: f for f in fasteners}
        bb_map = {(bb.plate_name, bb.row): bb for bb in self.bearing_bypass}
        plate_map = {p.name: p for p in self.plates}
        
        # Temporary storage for ranking: plate_name -> list of results
        plate_results: Dict[str, List[Dict[str, Any]]] = {}

        for node in self.nodes:
            if node.row not in fastener_map:
                continue
            
            f_def = fastener_map[node.row]
            
            # Get Geometry
            D = f_def.D
            t = node.thickness
            area = node.bypass_area if node.bypass_area else 0.0
            
            if t > 1e-9 and area > 1e-9:
                W = area / t
            else:
                W = 0.0

            # Get Loads
            bb = bb_map.get((node.plate_name, node.row))
            if not bb:
                continue
                
            P_bearing = abs(bb.bearing)
            P_bypass = abs(node.net_bypass)
            
            # Countersink Logic
            is_cs = f_def.is_countersunk
            cs_depth_ratio = 0.0
            if is_cs:
                if node.plate_name in f_def.cs_layers:
                    if f_def.cs_depth > 0:
                        cs_depth_ratio = f_def.cs_depth / t
                else:
                    is_cs = False
            
            # Detect Support Side
            # We need to know support side to determine Incoming/Bypass correctly for P_max
            support_left = 0
            support_right = 0
            for r in self.reactions:
                if r.local_node == 0: support_left += 1
                else: support_right += 1
            is_support_left = support_left >= support_right

            # Determine Incoming and Bypass
            # Incoming: Load on Support Side
            # Bypass: Load on Free Side
            if is_support_left:
                bypass = abs(bb.flow_right)
                incoming = abs(bb.flow_left)
            else:
                bypass = abs(bb.flow_left)
                incoming = abs(bb.flow_right)
            
            # Reference Load for SSF is the maximum load (Incoming or Bypass)
            P_max = max(incoming, bypass)

            # Calculate SSF
            res = fatigue.calculate_ssf(
                load_transfer=P_bearing,
                load_bypass=P_bypass, # Still pass the actual bypass load for term_bypass calculation?
                # Wait, term_bypass = Ktg * (load_bypass / Area).
                # If we use P_max for sigma_ref, do we still use P_bypass for term_bypass?
                # The formula is SSF = (alpha*beta/sigma_ref) * (term_bearing + term_bypass).
                # If sigma_ref changes, SSF changes.
                # But term_bypass depends on load_bypass.
                # Usually load_bypass in term_bypass is the load passing through the net section.
                # Which is P_bypass (Free Side).
                # So we keep load_bypass=P_bypass.
                # But we pass reference_load=P_max for sigma_ref.
                D=D,
                W=W,
                t=t,
                offset=f_def.hole_offset,
                is_countersunk=is_cs,
                cs_depth_ratio=cs_depth_ratio,
                alpha=f_def.hole_condition_factor,
                beta=f_def.hole_filling_factor,
                shear_type="single", 
                cs_affects_bypass=f_def.cs_affects_bypass,
                reference_load=P_max
            )
            
            peak_stress = res["ssf"] * res["sigma_ref"]
            
            # --- FSI Logic ---
            plate = plate_map.get(node.plate_name)
            f_max = plate.fatigue_strength if plate and plate.fatigue_strength else None
            
            if f_max and f_max > 0:
                fsi = peak_stress / f_max
            else:
                fsi = peak_stress # Fallback if no strength defined

            f_res = FatigueResult(
                node_id=node.legacy_id,
                row=node.row,
                plate_name=node.plate_name,
                ktg=res["ktg"],
                ktn=res["ktn"],
                ktb=res["ktb"],
                theta=res["theta"],
                ssf=res["ssf"],
                bearing_load=P_bearing,
                bypass_load=P_bypass,
                sigma_ref=res["sigma_ref"],
                term_bearing=res["term_bearing"],
                term_bypass=res["term_bypass"],
                peak_stress=peak_stress,
                fsi=fsi,
                f_max=f_max,
                incoming_load=incoming
            )
            
            self.fatigue_results.append(f_res)
            
            entry = {
                "node_id": node.legacy_id,
                "plate_name": node.plate_name,
                "row": node.row,
                "peak_stress": peak_stress,
                "ssf": res["ssf"],
                "f_max": f_max,
                "fsi": fsi,
                "x": node.x, 
                "y": 0.0,
                "incoming_load": incoming
            }
            
            if node.plate_name not in plate_results:
                plate_results[node.plate_name] = []
            plate_results[node.plate_name].append(entry)

        # Ranking Logic: Find max FSI per plate, then rank plates
        ranked_candidates = []
        
        for plate_name, results in plate_results.items():
            # Find the worst node for this plate
            worst_node = max(results, key=lambda x: x["fsi"])
            ranked_candidates.append(worst_node)
            
        # Sort all plate maxima by FSI descending
        ranked_candidates.sort(key=lambda x: x["fsi"], reverse=True)
        
        # Assign Ranks and store
        for i, cand in enumerate(ranked_candidates):
            cand["rank"] = i + 1
            self.critical_points.append(cand)
            
        # Set legacy critical_node_id to the top rank
        if self.critical_points:
            self.critical_node_id = self.critical_points[0]["node_id"]
        else:
            self.critical_node_id = None

    def fatigue_results_as_dicts(self) -> List[Dict[str, float]]:
        res_list = []
        for res in self.fatigue_results:
            d = res.as_dict()
            d["Incoming Load"] = res.incoming_load
            res_list.append(d)
        return res_list


    def fasteners_as_dicts(self) -> List[Dict[str, float]]:
        return [
            {
                "ID": f"{1000 * (fastener.plate_i + 1) + fastener.row}-{1000 * (fastener.plate_j + 1) + fastener.row}",
                "F [lb]": abs(fastener.force),
                "Load": abs(fastener.force),
                "Brg Force Upper": fastener.bearing_force_upper,
                "Brg Force Lower": fastener.bearing_force_lower,
                "Stiffness": fastener.stiffness,
                "Modulus": fastener.modulus,
                "Diameter": fastener.diameter,
                "Quantity": fastener.quantity,
                "Thickness Node 1": fastener.t1,
                "Thickness Node 2": fastener.t2,
                "Row": f"{fastener.row} ({fastener.plate_i}-{fastener.plate_j})", # Keep for internal use if needed
            }
            for index, fastener in enumerate(self.fasteners)
        ]

    def nodes_as_dicts(self) -> List[Dict[str, float]]:
        return [
            {
                "Node ID": node.legacy_id,
                "X Location": node.x,
                "Displacement": node.displacement,
                "u [in]": node.displacement,
                "Net Bypass Load": node.net_bypass,
                "Thickness": node.thickness,
                "Bypass Area": node.bypass_area,
                "Order": node.order,
                "Multiple Thickness": node.multiple_thickness,
                "plate_id": node.plate_id,
                "Plate": node.plate_name,
                "local_node": node.local_node,
            }
            for node in self.nodes
        ]

    def bars_as_dicts(self) -> List[Dict[str, float]]:
        return [
            {
                "ID": f"{1000 * (bar.plate_id + 1) + (bar.segment + 1)}-{1000 * (bar.plate_id + 1) + (bar.segment + 2)}",
                "Axial Force": bar.axial_force,
                "Stiffness": bar.stiffness,
                "Modulus": bar.modulus,
                "plate_id": bar.plate_id,
                "Plate": bar.plate_name,
                "seg": bar.segment,
            }
            for bar in self.bars
        ]

    def bearing_bypass_as_dicts(self) -> List[Dict[str, float]]:
        return [
            {
                "Row": item.row,
                "Plate": item.plate_name,
                "Bearing [lb]": item.bearing,
                "Bypass [lb]": item.bypass,
            }
            for item in self.bearing_bypass
        ]

    def reactions_as_dicts(self) -> List[Dict[str, float]]:
        return [
            {
                "Node ID": 1000 * (reaction.plate_id + 1) + (reaction.local_node + 1),
                "Force": reaction.reaction,
                "Reaction [lb]": reaction.reaction,
                "plate_id": reaction.plate_id,
                "Plate": reaction.plate_name,
                "local_node": reaction.local_node,
                "Global node": reaction.global_node,
            }
            for reaction in self.reactions
        ]

    def classic_results_as_dicts(self) -> List[Dict[str, float]]:
        results = []
        
        sum_right = 0.0
        sum_left = 0.0
        
        for p in self.plates:
            if p.Fx_right > 0: sum_right += p.Fx_right
            else: sum_left += abs(p.Fx_right)
                
            if p.Fx_left > 0: sum_right += p.Fx_left
            else: sum_left += abs(p.Fx_left)
            
        for f in self.applied_forces:
            val = f.get("Value", 0.0)
            if val > 0: sum_right += val
            else: sum_left += abs(val)
            
        P = max(sum_right, sum_left)
        
        if P < 1e-9:
            P = 1.0 
            
        fastener_rows = {f.row for f in self.fasteners}
        diam_by_row = {}
        for f in self.fasteners:
            if f.diameter > 0:
                diam_by_row[f.row] = f.diameter
        
        node_bearing_map = {}
        for f in self.fasteners:
            node_bearing_map[(f.plate_i, f.row)] = f.bearing_force_upper
            node_bearing_map[(f.plate_j, f.row)] = f.bearing_force_lower

        plate_name_to_idx = {p.name: i for i, p in enumerate(self.plates)}
        
        bb_map = {(bb.plate_name, bb.row): bb for bb in self.bearing_bypass}
        
            # Detect Support Side from reactions
        support_left = 0
        support_right = 0
        for r in self.reactions:
            if r.local_node == 0: support_left += 1
            else: support_right += 1
            
        is_support_left = support_left >= support_right

        for node in self.nodes:
            if node.row not in fastener_rows:
                continue

            bb = bb_map.get((node.plate_name, node.row))
            if not bb:
                continue
                
            diameter = diam_by_row.get(node.row, 0.0)
            thickness = node.thickness
            area = node.bypass_area if node.bypass_area else 0.0
            
            plate_idx = plate_name_to_idx.get(node.plate_name)
            transfer = node_bearing_map.get((plate_idx, node.row), 0.0)
            
            # Determine Incoming and Bypass based on support direction
            # User Definition:
            # Incoming: Load on the Support Side (Towards Support)
            # Bypass: Load on the Free Side (Away from Support)
            if is_support_left:
                bypass = abs(bb.flow_right)
                incoming = abs(bb.flow_left)
            else:
                bypass = abs(bb.flow_left)
                incoming = abs(bb.flow_right)
            
            detail_stress = max(incoming, bypass) / area if area > 0 else 0.0
            bearing_stress = transfer / (diameter * thickness) if diameter * thickness > 0 else 0.0
            
            results.append({
                "Element": node.plate_name,
                "Node": node.legacy_id,
                "Row": node.row, 
                "Thickness": thickness,
                "Area": area,
                "Incoming Load": incoming,
                "Bypass Load": bypass,
                "Load Transfer": transfer,
                "L.Trans / P": transfer / P if P != 0 else 0.0,
                "Detail Stress": detail_stress,
                "Bearing Stress": bearing_stress,
                "Fbr / FDetail": bearing_stress / detail_stress if detail_stress > 1e-6 else 0.0,
            })
            
        results.sort(key=lambda x: (x["Element"], x["Node"]))
        return results
            
    def to_dict(self) -> Dict[str, Any]:
        """Serialize the solution to a dictionary."""
        # Calculate summary metrics
        max_fsi_global = 0.0
        max_fsi_per_element = {}
        max_fastener_load = 0.0
        max_bypass = 0.0
        max_displacement = 0.0
        
        if self.fatigue_results:
            max_fsi_global = max((r.fsi for r in self.fatigue_results), default=0.0)
            for r in self.fatigue_results:
                if r.plate_name not in max_fsi_per_element:
                    max_fsi_per_element[r.plate_name] = 0.0
                max_fsi_per_element[r.plate_name] = max(max_fsi_per_element[r.plate_name], r.fsi)
        
        if self.fasteners:
            max_fastener_load = max((abs(f.force) for f in self.fasteners), default=0.0)
            
        if self.nodes:
            max_bypass = max((abs(n.net_bypass) for n in self.nodes), default=0.0)
            max_displacement = max((abs(n.displacement) for n in self.nodes), default=0.0)

        # Governing IDs
        governing_element = None
        if self.critical_points:
            governing_element = self.critical_points[0].get("plate_name")

        return {
            "displacements": self.displacements,
            "stiffness_matrix": self.stiffness_matrix,
            "force_vector": self.force_vector,
            "fasteners": [f.as_dict() for f in self.fasteners],
            "bearing_bypass": [bb.as_dict() for bb in self.bearing_bypass],
            "nodes": [n.as_dict() for n in self.nodes],
            "bars": [b.as_dict() for b in self.bars],
            "reactions": [r.as_dict() for r in self.reactions],
            # We don't serialize dof_map keys as tuples directly to JSON, 
            # but we can reconstruct it or store as string keys if needed.
            # For now, let's store it as a list of items to be safe.
            "dof_map_items": [[list(k), v] for k, v in self.dof_map.items()],
            "plates": [p.name for p in self.plates], # Just names or full objects? 
            # Ideally we rely on the input config for full plate defs, but storing names helps validation.
            "applied_forces": self.applied_forces,
            "fatigue_results": [fr.as_dict() for fr in self.fatigue_results],
            "critical_points": self.critical_points,
            "critical_node_id": self.critical_node_id,
            "summary": {
                "max_fsi_global": max_fsi_global,
                "max_fsi_per_element": max_fsi_per_element,
                "max_fastener_load": max_fastener_load,
                "max_bypass": max_bypass,
                "max_displacement": max_displacement,
                "governing_element": governing_element,
                "critical_node_id": self.critical_node_id
            }
        }

    @classmethod
    def from_dict(cls, data: Dict[str, Any]) -> JointSolution:
        """Rehydrate a JointSolution from a dictionary."""
        
        # Reconstruct DOF map
        dof_map = {}
        for k_list, v in data.get("dof_map_items", []):
            if len(k_list) >= 2:
                # Check if first element is "fastener" string or int
                key_0 = k_list[0]
                key_1 = k_list[1]
                # JSON loads might make tuple keys into lists
                dof_map[(key_0, key_1)] = v

        # Note: We are NOT rehydrating the full 'plates' list here because 
        # JointSolution usually holds references to the input Plate objects.
        # However, for the purpose of the Comparison Module, we might need them 
        # if we want to pass this solution to the plotter.
        # The plotter uses `solution.plates` for some lookups?
        # Checking `visualization_plotly.py`... it uses `plates` argument passed to the function,
        # NOT `solution.plates`. `solution.plates` is used in `compute_fatigue_factors` though.
        # So for pure results display, we might be fine without full Plate objects in solution,
        # AS LONG AS we pass the rehydrated Plate objects from the Config to the plotter.
        
        return cls(
            displacements=data.get("displacements", []),
            stiffness_matrix=data.get("stiffness_matrix", []),
            force_vector=data.get("force_vector", []),
            fasteners=[FastenerResult.from_dict(f) for f in data.get("fasteners", [])],
            bearing_bypass=[BearingBypassResult.from_dict(bb) for bb in data.get("bearing_bypass", [])],
            nodes=[NodeResult.from_dict(n) for n in data.get("nodes", [])],
            bars=[BarResult.from_dict(b) for b in data.get("bars", [])],
            reactions=[ReactionResult.from_dict(r) for r in data.get("reactions", [])],
            dof_map=dof_map,
            plates=[], # Empty for now, will be filled by Config rehydration if needed?
            applied_forces=data.get("applied_forces", []),
            fatigue_results=[FatigueResult.from_dict(fr) for fr in data.get("fatigue_results", [])],
            critical_points=data.get("critical_points", []),
            critical_node_id=data.get("critical_node_id")
        )


class Joint1D:
    """Solve a one-dimensional load transfer problem."""

    def __init__(self, pitches: Sequence[float], plates: Sequence[Plate], fasteners: Sequence[FastenerRow]):
        self.pitches = list(pitches)
        self.plates = list(plates)
        self.fasteners = list(fasteners)
        self._dof: Dict[Tuple[int, int], int] = {}
        self._x: Dict[Tuple[int, int], float] = {}
        # (row, plate_i, plate_j) -> (compliance, stiffness) used during assembly
        self._interface_properties: Dict[Tuple[int, int, int], Tuple[float, float]] = {}

    # ------------------------------------------------------------------
    # Topology helpers
    # ------------------------------------------------------------------
    def _fastener_topology(self, fastener: FastenerRow) -> str:
        """Return the normalized topology string for a fastener row."""
        topo_raw = (fastener.topology or "").strip().lower()
        if topo_raw:
            return topo_raw

        method = fastener.method.lower()
        if "boeing_chain" in method:
            return "boeing_chain"
        if "boeing_star_scaled" in method:
            return "boeing_star_scaled"
        if "boeing_star_raw" in method:
            return "boeing_star_raw"
        if "empirical_chain" in method:
            return "empirical_chain"
        if "empirical_star" in method:
            return "empirical_star"

        # Defaults: Boeing -> legacy star, everything else -> empirical star
        if "boeing" in method:
            return "boeing_star_raw"
        return "empirical_star"

    def _topology_uses_fastener_dof(self, topology: str) -> bool:
        return "star" in topology

    # ------------------------------------------------------------------
    # Utility helpers
    # ------------------------------------------------------------------
    def _thickness_at_row(self, plate: Plate, row_index: int) -> float:
        """Return the effective thickness for a plate at a given row index."""
        t_val = plate.t
        if plate.thicknesses:
            ln = row_index - plate.first_row
            s = ln if ln < len(plate.thicknesses) else ln - 1
            if 0 <= s < len(plate.thicknesses):
                t_val = plate.thicknesses[s]
        return t_val

    def _ordered_plate_indices(self, connection_pairs: List[Tuple[int, int]]) -> List[int]:
        ordered_plates: List[int] = []
        for i, (idx_1, idx_2) in enumerate(connection_pairs):
            if i == 0:
                ordered_plates.append(idx_1)
            ordered_plates.append(idx_2)
        return ordered_plates

    def _calculate_compliance_pairwise(
        self, 
        plate_i: Plate, 
        plate_j: Plate, 
        fastener: FastenerRow,
        t_i: float,
        t_j: float
    ) -> float:
        """
        Calculates total compliance between two plates based on the selected method.
        Correctly handles non-linear thickness dependencies (Huth, Grumman).
        """
        method = fastener.method.lower()
        
        # Manual Override
        if method == "manual" and fastener.k_manual:
            return 1.0 / fastener.k_manual

        # --- Empirical Methods (Total Connection Compliance) ---
        
        if "huth" in method:
            j_type = "bolted_metal"
            if "rivet" in method: j_type = "riveted_metal"
            elif "graphite" in method or "composite" in method: j_type = "bolted_graphite"
            
            return huth_compliance(
                t1=t_i, E1=plate_i.E,
                t2=t_j, E2=plate_j.E,
                Ef=fastener.Eb, diameter=fastener.D,
                shear="single",
                joint_type=j_type
            )

        elif "grumman" in method:
            return grumman_compliance(t_i, plate_i.E, t_j, plate_j.E, fastener.Eb, fastener.D)

        elif "swift" in method or "douglas" in method or "vought" in method:
            return swift_douglas_compliance(t_i, plate_i.E, t_j, plate_j.E, fastener.Eb, fastener.D)

        elif "tate" in method or "rosenfeld" in method:
            return tate_rosenfeld_compliance(t_i, plate_i.E, t_j, plate_j.E, fastener.Eb, fastener.D)
            
        elif "delft" in method or "morris" in method:
            return morris_compliance(t_i, plate_i.E, t_j, plate_j.E, fastener.Eb, fastener.D)

        # --- Component Methods (Boeing) ---
        else: 
            return boeing69_compliance(
                ti=t_i, Ei=plate_i.E,
                tj=t_j, Ej=plate_j.E,
                Eb=fastener.Eb, nu_b=fastener.nu_b,
                diameter=fastener.D
            )


    def _build_dofs(self) -> int:
        self._dof.clear()
        self._x.clear()
        ndof = 0
        for plate_index, plate in enumerate(self.plates):
            start_index = max(plate.first_row - 1, 0)
            x0 = sum(self.pitches[:start_index])
            xs = [x0]
            end_index = min(max(plate.last_row - 1, start_index), len(self.pitches))
            for segment_index in range(start_index, end_index):
                xs.append(xs[-1] + self.pitches[segment_index])
            for local_node, position in enumerate(xs):
                self._dof[(plate_index, local_node)] = ndof
                self._x[(plate_index, local_node)] = position
                ndof += 1

        for fastener in self.fasteners:
            topology = self._fastener_topology(fastener)
            if self._topology_uses_fastener_dof(topology):
                self._dof[("fastener", fastener.row)] = ndof
                ndof += 1

        return ndof

    def _plates_at_row(self, row_index: int) -> List[int]:
        present = [
            idx
            for idx, plate in enumerate(self.plates)
            if plate.first_row <= row_index <= plate.last_row
        ]
        present.sort()
        return present

    def _calculate_base_compliance(self, plate: Plate, fastener: FastenerRow, t_local: Optional[float] = None) -> float:
        """
        Calculate the 'Base' (Single) compliance of a plate branch.
        Used as the starting point for the Boeing decomposition.
        """
        t = t_local if t_local is not None else plate.t
        
        # Constants
        A_b = math.pi * (fastener.D / 2.0) ** 2
        I_b = math.pi * (fastener.D / 2.0) ** 4 / 4.0
        G_b = fastener.Eb / (2.0 * (1.0 + fastener.nu_b))
        
        # Shear Term (Boeing Single Model uses t_shear = min(t, (D+t)/2))
        t_shear = min(t, (fastener.D + t) / 2.0)
        C_shear = (4.0 * t_shear) / (9.0 * G_b * A_b)
        
        # Bending Term (Boeing Single Model uses t_bending = min(t, D))
        t_bending = min(t, fastener.D)
        C_bending = (6.0 * t_bending**3) / (40.0 * fastener.Eb * I_b)
        
        # Bearing Term
        C_bearing = (1.0 / t) * (1.0 / fastener.Eb + 1.0 / plate.E)
            
        return C_shear + C_bending + C_bearing

    def _solve_branch_compliances(self, plates: List[Plate], fastener: FastenerRow, row_index: int, pairwise_compliances: List[float]) -> List[float]:
        """
        Decompose pairwise compliances into branch compliances C_i.
        
        Methodology:
        1. N=2 (2 plates): Strictly enforce symmetry. C1 = C2 = C_pair / 2.
           This ensures exact matching for simple 2-layer joints.
           
        2. N>=3 (3+ plates): Constrained Least Squares.
           Find C_i that minimize sum((C_i - C_base_i)^2)
           Subject to: C_i + C_{i+1} = C_pair_i
           
           This is solved using Lagrange multipliers:
           (AA^T) * lambda = A * C_base - P
           C = C_base - A^T * lambda
           
           Where A is the constraint matrix (N-1 x N), P is pairwise compliances.
           AA^T is a tridiagonal matrix with 2 on diagonal and 1 on off-diagonals.
           (A * C_base - P) is the "Excess" vector.
        """
        n_pairs = len(pairwise_compliances)
        n_branches = n_pairs + 1
        
        # Case 1: 2-Layer Stack (Strict Symmetry)
        if n_branches == 2:
            c_pair = pairwise_compliances[0]
            return [c_pair / 2.0, c_pair / 2.0]
            
        # Case 2: Multi-layer Stack (Constrained Least Squares)
        
        # 1. Calculate Base Compliances (Prior)
        base_compliances = []
        is_boeing = "boeing" in fastener.method.lower()

        for plate in plates:
            if is_boeing:
                # Boeing Method: Pure minimal-norm solution (Prior = 0)
                # No legacy single-plate physics should influence the distribution.
                base_compliances.append(0.0)
            else:
                # Legacy/Other Methods: Use single-plate model as prior
                t_local = plate.t
                if plate.thicknesses:
                    ln = row_index - plate.first_row
                    s = ln if ln < len(plate.thicknesses) else ln - 1
                    if 0 <= s < len(plate.thicknesses):
                        t_local = plate.thicknesses[s]
                
                base_compliances.append(self._calculate_base_compliance(plate, fastener, t_local))
            
        # 2. Construct Linear System for Lagrange Multipliers (lambda)
        # Matrix M = AA^T (Size n_pairs x n_pairs)
        # M is tridiagonal: 2 on diagonal, 1 on off-diagonal
        
        matrix_M = [[0.0] * n_pairs for _ in range(n_pairs)]
        for i in range(n_pairs):
            matrix_M[i][i] = 2.0
            if i > 0:
                matrix_M[i][i-1] = 1.0
            if i < n_pairs - 1:
                matrix_M[i][i+1] = 1.0
                
        # RHS Vector = Excess = (C_base_i + C_base_{i+1}) - C_pair_i
        rhs_vec = []
        for i in range(n_pairs):
            c_base_sum = base_compliances[i] + base_compliances[i+1]
            excess = c_base_sum - pairwise_compliances[i]
            rhs_vec.append(excess)
            
        # 3. Solve for lambda
        try:
            lambdas = solve_dense(matrix_M, rhs_vec)
        except Exception:
            # Fallback if singular (should not happen for this structure)
            lambdas = [0.0] * n_pairs
            
        # 4. Update Compliances: C = C_base - A^T * lambda
        final_compliances = list(base_compliances)
        
        # A^T maps lambda (size N-1) to C (size N)
        # C_0 = C_base_0 - lambda_0
        # C_i = C_base_i - (lambda_{i-1} + lambda_i) for inner
        # C_N = C_base_N - lambda_{N-1}
        
        final_compliances[0] -= lambdas[0]
        for i in range(1, n_branches - 1):
            final_compliances[i] -= (lambdas[i-1] + lambdas[i])
        final_compliances[-1] -= lambdas[-1]

        # 5. Post-processing for Boeing (Check for negative values)
        if is_boeing:
            for i, c in enumerate(final_compliances):
                if c < -1e-10:
                    raise ValueError(
                        f"Inconsistent Boeing pairwise compliances resulting in negative branch compliance at index {i} (C={c}). "
                        "This indicates physically impossible pairwise constraints."
                    )
                elif c < 0.0:
                    # Numerical noise (between -1e-10 and 0)
                    final_compliances[i] = 0.0
        
        return final_compliances

    def solve(
        self,
        supports: Sequence[Tuple[int, int, float]],
        point_forces: Optional[Sequence[Tuple[int, int, float]]] = None,
    ) -> JointSolution:
        """Solve the joint and return displacements and post-processed results."""
        stiffness_matrix, force_vector, springs, validated_supports, validated_forces, ndof = self._prepare_system(
            supports, point_forces or []
        )

        stiffness_matrix_orig = [row[:] for row in stiffness_matrix]

        for plate_index, local_node, displacement in validated_supports:
            dof = self._dof.get((plate_index, local_node))
            if dof is not None:
                stiffness_matrix[dof] = [0.0] * ndof
                stiffness_matrix[dof][dof] = 1.0
                force_vector[dof] = displacement

        displacements = solve_dense(stiffness_matrix, force_vector)
        plate_dof_count = sum(plate.segment_count() + 1 for plate in self.plates)
        plate_displacements = displacements[:plate_dof_count]

        bearing_forces: Dict[Tuple[int, int], float] = {}
        for dof_plate, dof_fastener, stiffness, row, plate_idx, _ in springs:
            u_plate = displacements[dof_plate]
            u_fastener = displacements[dof_fastener]
            force = stiffness * (u_fastener - u_plate)
            bearing_forces[(plate_idx, row)] = bearing_forces.get((plate_idx, row), 0.0) + force

        fastener_results_list = []
        for fastener in self.fasteners:
            plates_at_row, connection_pairs = self._plates_and_pairs(fastener)
            if not plates_at_row:
                continue
            row_index = fastener.row
            plate_lookup = {idx: plate for idx, plate in plates_at_row}

            for p_i, p_j in connection_pairs:
                shear_force = 0.0
                for pk in sorted(plate_lookup.keys()):
                    if pk <= p_i:
                        shear_force += bearing_forces.get((pk, row_index), 0.0)

                plate_obj_i = plate_lookup[p_i]
                plate_obj_j = plate_lookup[p_j]

                t1 = self._thickness_at_row(plate_obj_i, row_index)
                t2 = self._thickness_at_row(plate_obj_j, row_index)

                override = self._interface_properties.get((row_index, p_i, p_j))
                if override is None:
                    comp = self._calculate_compliance_pairwise(plate_obj_i, plate_obj_j, fastener, t1, t2)
                    stiff = 1.0 / comp if comp > 0 else 1e12
                else:
                    comp, stiff = override

                fastener_results_list.append(FastenerResult(
                    row=row_index,
                    plate_i=p_i,
                    plate_j=p_j,
                    compliance=comp,
                    stiffness=stiff,
                    force=shear_force,
                    dof_i=self._dof.get((p_i, row_index - plate_obj_i.first_row), -1),
                    dof_j=self._dof.get((p_j, row_index - plate_obj_j.first_row), -1),
                    bearing_force_upper=bearing_forces.get((p_i, row_index), 0.0),
                    bearing_force_lower=bearing_forces.get((p_j, row_index), 0.0),
                    modulus=fastener.Eb,
                    diameter=fastener.D,
                    quantity=1.0,
                    t1=t1,
                    t2=t2
                ))

        node_results = []
        for plate_idx, plate in enumerate(self.plates):
            segments = plate.segment_count()
            for local_node in range(segments + 1):
                dof = self._dof.get((plate_idx, local_node))
                disp = displacements[dof] if dof is not None else 0.0

                row_abs = plate.first_row + local_node
                legacy_id = 1000 * (plate_idx + 1) + row_abs

                t_node = plate.t
                if plate.thicknesses:
                    s_idx = local_node if local_node < len(plate.thicknesses) else local_node - 1
                    if 0 <= s_idx < len(plate.thicknesses):
                        t_node = plate.thicknesses[s_idx]

                area_node = 0.0
                if 0 <= local_node < len(plate.A_strip):
                    area_node = plate.A_strip[local_node]
                elif local_node > 0 and local_node - 1 < len(plate.A_strip):
                    area_node = plate.A_strip[local_node - 1]

                node_results.append(NodeResult(
                    plate_id=plate_idx,
                    plate_name=plate.name,
                    local_node=local_node,
                    x=self._x.get((plate_idx, local_node), 0.0),
                    displacement=disp,
                    net_bypass=0.0,
                    thickness=t_node,
                    bypass_area=area_node,
                    row=row_abs,
                    legacy_id=legacy_id
                ))

        bar_results = []
        for plate_idx, plate in enumerate(self.plates):
            segments = plate.segment_count()
            for seg in range(segments):
                dof_l = self._dof.get((plate_idx, seg))
                dof_r = self._dof.get((plate_idx, seg + 1))

                u_l = displacements[dof_l] if dof_l is not None else 0.0
                u_r = displacements[dof_r] if dof_r is not None else 0.0

                length = self.pitches[plate.first_row - 1 + seg]
                area = plate.A_strip[seg]
                k_bar = plate.E * area / length

                axial_force = k_bar * (u_r - u_l)

                bar_results.append(BarResult(
                    plate_id=plate_idx,
                    plate_name=plate.name,
                    segment=seg,
                    axial_force=axial_force,
                    stiffness=k_bar,
                    modulus=plate.E
                ))

        bar_force_map = {(b.plate_id, b.segment): b.axial_force for b in bar_results}

        support_left = sum(1 for _, ln, _ in validated_supports if ln == 0)
        support_right = len(validated_supports) - support_left
        is_support_left = support_left >= support_right

        for node in node_results:
            f_right = bar_force_map.get((node.plate_id, node.local_node), 0.0)
            f_left = bar_force_map.get((node.plate_id, node.local_node - 1), 0.0)
            node.net_bypass = f_right if is_support_left else f_left

        bb_results = []
        for node in node_results:
            brg = bearing_forces.get((node.plate_id, node.row), 0.0)
            f_right = bar_force_map.get((node.plate_id, node.local_node), 0.0)
            f_left = bar_force_map.get((node.plate_id, node.local_node - 1), 0.0)

            bb_results.append(BearingBypassResult(
                row=node.row,
                plate_name=node.plate_name,
                bearing=brg,
                bypass=node.net_bypass,
                flow_left=f_left,
                flow_right=f_right
            ))

        reaction_results = []
        for plate_index, local_node, _ in validated_supports:
            dof = self._dof.get((plate_index, local_node))
            if dof is not None:
                internal_force = sum(stiffness_matrix_orig[dof][j] * displacements[j] for j in range(ndof))
                f_app = 0.0
                plate = self.plates[plate_index]
                if local_node == 0:
                    f_app += plate.Fx_left
                if local_node == plate.segment_count():
                    f_app += plate.Fx_right
                for pi, ln, val in validated_forces:
                    if pi == plate_index and ln == local_node:
                        f_app += val
                reaction = internal_force - f_app
                reaction_results.append(ReactionResult(
                    plate_id=plate_index,
                    plate_name=self.plates[plate_index].name,
                    local_node=local_node,
                    global_node=self.plates[plate_index].first_row + local_node,
                    reaction=reaction
                ))

        solution = JointSolution(
            displacements=plate_displacements,
            stiffness_matrix=stiffness_matrix,
            force_vector=force_vector,
            fasteners=fastener_results_list,
            bearing_bypass=bb_results,
            nodes=node_results,
            bars=bar_results,
            reactions=reaction_results,
            dof_map=self._dof,
            full_displacements=displacements,
            plates=self.plates,
            applied_forces=[{"plate": p, "node": n, "Value": v} for p, n, v in validated_forces]
        )

        solution.compute_fatigue_factors(self.fasteners)

        return solution

    def debug_system(self, supports: Sequence[Tuple[int, int, float]], point_forces: Optional[Sequence[Tuple[int, int, float]]] = None):
        """Assemble and return (K, F, dof_map) without solving."""
        stiffness_matrix, force_vector, _, _, _, _ = self._prepare_system(supports, point_forces or [])
        return stiffness_matrix, force_vector, self._dof

    def _plates_and_pairs(self, fastener: FastenerRow) -> Tuple[List[Tuple[int, Plate]], List[Tuple[int, int]]]:
        row_index = fastener.row
        plates_at_row = [
            (idx, plate)
            for idx, plate in enumerate(self.plates)
            if plate.first_row <= row_index <= plate.last_row
        ]
        plates_at_row.sort(key=lambda x: x[0])
        plate_lookup = {idx: plate for idx, plate in plates_at_row}
        connection_pairs: List[Tuple[int, int]]

        if fastener.connections:
            allowed_indices = {idx for pair in fastener.connections for idx in pair}
            available = set(plate_lookup.keys())
            if not allowed_indices.issubset(available):
                raise ValueError(f"Fastener at row {row_index} references plates that are not present")
            for a, b in fastener.connections:
                if abs(a - b) != 1:
                    raise ValueError(f"Fastener connections must link adjacent plates; got ({a}, {b})")
            plates_at_row = [(idx, plate_lookup[idx]) for idx in sorted(allowed_indices)]
            connection_pairs = list(fastener.connections)
        else:
            connection_pairs = [
                (plates_at_row[i][0], plates_at_row[i + 1][0])
                for i in range(len(plates_at_row) - 1)
            ]
        return plates_at_row, connection_pairs

    def _prepare_system(
        self,
        supports: Sequence[Tuple[int, int, float]],
        point_forces: Sequence[Tuple[int, int, float]],
    ) -> Tuple[List[List[float]], List[float], List[Tuple[int, int, float, int, int, float]], List[Tuple[int, int, float]], List[Tuple[int, int, float]], int]:
        point_forces = point_forces or []
        self._interface_properties = {}
        ndof = self._build_dofs()

        stiffness_matrix = [[0.0 for _ in range(ndof)] for _ in range(ndof)]
        force_vector = [0.0 for _ in range(ndof)]

        def _validate_support(plate_index: int, local_node: int) -> None:
            if plate_index < 0 or plate_index >= len(self.plates):
                raise ValueError(f"Support references invalid plate index {plate_index}")
            segments = self.plates[plate_index].segment_count()
            if local_node < 0 or local_node > segments:
                raise ValueError(
                    f"Support for plate '{self.plates[plate_index].name}' expects a local node between 0 and {segments};"
                    f" received {local_node}"
                )

        def _validate_force(plate_index: int, local_node: int) -> None:
            if plate_index < 0 or plate_index >= len(self.plates):
                raise ValueError(f"Force references invalid plate index {plate_index}")
            segments = self.plates[plate_index].segment_count()
            if local_node < 0 or local_node > segments:
                raise ValueError(
                    f"Force for plate '{self.plates[plate_index].name}' expects a local node between 0 and {segments};"
                    f" received {local_node}"
                )

        validated_supports = []
        for plate_index, local_node, value in supports:
            _validate_support(int(plate_index), int(local_node))
            validated_supports.append((int(plate_index), int(local_node), float(value)))

        validated_forces = []
        for plate_index, local_node, value in point_forces:
            _validate_force(int(plate_index), int(local_node))
            validated_forces.append((int(plate_index), int(local_node), float(value)))

        for plate_index, plate in enumerate(self.plates):
            segments = plate.segment_count()
            if len(plate.A_strip) != segments:
                raise ValueError(f"Plate '{plate.name}' expects {segments} bypass areas; received {len(plate.A_strip)}")
            for segment in range(segments):
                length = self.pitches[plate.first_row - 1 + segment]
                area = plate.A_strip[segment]
                k_bar = plate.E * area / length
                left = self._dof[(plate_index, segment)]
                right = self._dof[(plate_index, segment + 1)]
                stiffness_matrix[left][left] += k_bar
                stiffness_matrix[left][right] -= k_bar
                stiffness_matrix[right][left] -= k_bar
                stiffness_matrix[right][right] += k_bar
            force_vector[self._dof[(plate_index, 0)]] += plate.Fx_left
            force_vector[self._dof[(plate_index, segments)]] += plate.Fx_right

        springs: List[Tuple[int, int, float, int, int, float]] = []

        for fastener in self.fasteners:
            row_index = fastener.row
            plates_at_row, connection_pairs = self._plates_and_pairs(fastener)
            if not plates_at_row:
                continue
            topology = self._fastener_topology(fastener)
            if topology == "boeing_chain":
                self._assemble_boeing_chain(plates_at_row, connection_pairs, fastener, springs, stiffness_matrix)
            elif topology == "boeing_star_scaled":
                self._assemble_boeing_star_scaled(plates_at_row, connection_pairs, fastener, springs, stiffness_matrix)
            elif topology == "boeing_star_raw":
                self._assemble_boeing_star_raw(plates_at_row, connection_pairs, fastener, springs, stiffness_matrix)
            elif topology == "empirical_chain":
                self._assemble_empirical_chain(plates_at_row, connection_pairs, fastener, springs, stiffness_matrix)
            else:
                self._assemble_empirical_star(plates_at_row, connection_pairs, fastener, springs, stiffness_matrix)

        for plate_index, local_node, magnitude in validated_forces:
            dof = self._dof.get((plate_index, local_node))
            if dof is not None:
                force_vector[dof] += magnitude

        return stiffness_matrix, force_vector, springs, validated_supports, validated_forces, ndof

    # ------------------------------------------------------------------
    # Topology-specific assembly helpers
    # ------------------------------------------------------------------
    def _boeing_chain_compliance(self, ordered_plates: List[int], plate_lookup: Dict[int, Plate], fastener: FastenerRow, row_index: int) -> float:
        """Compute the total Boeing compliance for a double-shear stack.

        For 3-plate stacks this follows the JOLT convention: the middle plate
        thickness feeds ``ti`` and the average outer thickness feeds ``tj``.
        """
        n = len(ordered_plates)
        if n < 2:
            return 0.0

        t_values = [self._thickness_at_row(plate_lookup[idx], row_index) for idx in ordered_plates]
        e_values = [plate_lookup[idx].E for idx in ordered_plates]

        if n == 2:
            return self._calculate_compliance_pairwise(
                plate_lookup[ordered_plates[0]], plate_lookup[ordered_plates[1]], fastener, t_values[0], t_values[1]
            )

        mid_idx = n // 2
        ti = t_values[mid_idx]
        Ei = e_values[mid_idx]
        tj = 0.5 * (t_values[0] + t_values[-1])
        Ej = 0.5 * (e_values[0] + e_values[-1])

        return boeing69_compliance(
            ti=ti,
            Ei=Ei,
            tj=tj,
            Ej=Ej,
            Eb=fastener.Eb,
            nu_b=fastener.nu_b,
            diameter=fastener.D,
            shear_planes=2,
        )

    def _assemble_chain_core(
        self,
        ordered_plates: List[int],
        plate_lookup: Dict[int, Plate],
        row_index: int,
        stiffness_per_pair: List[float],
        springs: List[Tuple[int, int, float, int, int, float]],
        stiffness_matrix: List[List[float]],
    ) -> None:
        """Assemble a pure chain topology using the provided per-pair stiffness values."""
        if not ordered_plates or not stiffness_per_pair:
            return

        # Assemble local tridiagonal block
        n = len(ordered_plates)
        local_matrix = [[0.0 for _ in range(n)] for _ in range(n)]

        for i, k_pair in enumerate(stiffness_per_pair):
            idx_i = ordered_plates[i]
            idx_j = ordered_plates[i + 1]
            local_matrix[i][i] += k_pair
            local_matrix[i][i + 1] -= k_pair
            local_matrix[i + 1][i] -= k_pair
            local_matrix[i + 1][i + 1] += k_pair

            dof_i = self._dof.get((idx_i, row_index - plate_lookup[idx_i].first_row))
            dof_j = self._dof.get((idx_j, row_index - plate_lookup[idx_j].first_row))
            if dof_i is None or dof_j is None:
                continue

            compliance_branch = 1.0 / k_pair if k_pair > 0 else 0.0
            # Store bearing springs for each side so bearing loads accumulate per plate
            springs.append((dof_i, dof_j, k_pair, row_index, idx_i, compliance_branch))
            springs.append((dof_j, dof_i, k_pair, row_index, idx_j, compliance_branch))

        # Scatter to global stiffness matrix
        for local_i, plate_idx_i in enumerate(ordered_plates):
            dof_i = self._dof.get((plate_idx_i, row_index - plate_lookup[plate_idx_i].first_row))
            if dof_i is None:
                continue
            for local_j, plate_idx_j in enumerate(ordered_plates):
                dof_j = self._dof.get((plate_idx_j, row_index - plate_lookup[plate_idx_j].first_row))
                if dof_j is None:
                    continue
                stiffness_matrix[dof_i][dof_j] += local_matrix[local_i][local_j]

    def _assemble_boeing_chain(
        self,
        plates_at_row: List[Tuple[int, Plate]],
        connection_pairs: List[Tuple[int, int]],
        fastener: FastenerRow,
        springs: List[Tuple[int, int, float, int, int, float]],
        stiffness_matrix: List[List[float]],
    ) -> None:
        """Assemble the canonical Boeing/JOLT chain topology (no fastener DOF)."""
        if not connection_pairs:
            return

        plate_lookup = {idx: plate for idx, plate in plates_at_row}
        ordered_plates = self._ordered_plate_indices(connection_pairs)
        row_index = fastener.row

        total_compliance = self._boeing_chain_compliance(ordered_plates, plate_lookup, fastener, row_index)
        if total_compliance <= 0:
            return

<<<<<<< HEAD
        # Distribute the Boeing double-shear stiffness equally across the
        # adjacent interfaces. For the canonical 3-plate case this yields
        # K_elem = 0.5 * K_total (no additional scaling), matching the 1D
        # chain used in JOLT.
        total_stiffness = 1.0 / total_compliance
=======
        # The Boeing double-shear formulation is stiffer than the per-interface
        # springs used in the 1D chain. Applying a 1.5x compliance scale brings
        # the split springs in line with the JOLT reference behaviour.
        effective_compliance = total_compliance * 2.0

        total_stiffness = 1.0 / effective_compliance
>>>>>>> cec47e36
        n_pairs = len(ordered_plates) - 1
        k_elem = total_stiffness / max(n_pairs, 1)
        stiffness_per_pair = [k_elem for _ in range(n_pairs)]

        # Track the effective stiffness/compliance used for reporting
        for i, idx_i in enumerate(ordered_plates[:-1]):
            idx_j = ordered_plates[i + 1]
            self._interface_properties[(row_index, idx_i, idx_j)] = (1.0 / k_elem if k_elem > 0 else 0.0, k_elem)

        self._assemble_chain_core(ordered_plates, plate_lookup, row_index, stiffness_per_pair, springs, stiffness_matrix)

    def _assemble_empirical_chain(
        self,
        plates_at_row: List[Tuple[int, Plate]],
        connection_pairs: List[Tuple[int, int]],
        fastener: FastenerRow,
        springs: List[Tuple[int, int, float, int, int, float]],
        stiffness_matrix: List[List[float]],
    ) -> None:
        """Assemble a chain using empirical (single-shear) pairwise compliances."""
        if not connection_pairs:
            return

        plate_lookup = {idx: plate for idx, plate in plates_at_row}
        ordered_plates = self._ordered_plate_indices(connection_pairs)
        row_index = fastener.row
        stiffness_per_pair: List[float] = []

        for idx_i, idx_j in connection_pairs:
            plate_i = plate_lookup[idx_i]
            plate_j = plate_lookup[idx_j]
            t_i = self._thickness_at_row(plate_i, row_index)
            t_j = self._thickness_at_row(plate_j, row_index)
            comp = self._calculate_compliance_pairwise(plate_i, plate_j, fastener, t_i, t_j)
            if comp <= 0:
                comp = 1e-12
            k_pair = 1.0 / comp
            stiffness_per_pair.append(k_pair)
            self._interface_properties[(row_index, idx_i, idx_j)] = (comp, k_pair)

        self._assemble_chain_core(ordered_plates, plate_lookup, row_index, stiffness_per_pair, springs, stiffness_matrix)

    def _assemble_star_from_compliances(
        self,
        ordered_plates: List[int],
        plate_lookup: Dict[int, Plate],
        branch_compliances: List[float],
        fastener: FastenerRow,
        springs: List[Tuple[int, int, float, int, int, float]],
        stiffness_matrix: List[List[float]],
    ) -> None:
        if not ordered_plates:
            return

        row_index = fastener.row
        dof_fastener = self._dof.get(("fastener", row_index))
        if dof_fastener is None:
            return

        for plate_idx, C_i in zip(ordered_plates, branch_compliances):
            if abs(C_i) < 1e-12:
                C_i = 1e-12
            stiffness = 1.0 / C_i
            plate = plate_lookup[plate_idx]
            local_node = row_index - plate.first_row
            dof_plate = self._dof.get((plate_idx, local_node))

            if dof_plate is not None:
                springs.append((dof_plate, dof_fastener, stiffness, row_index, plate_idx, C_i))
                stiffness_matrix[dof_plate][dof_plate] += stiffness
                stiffness_matrix[dof_plate][dof_fastener] -= stiffness
                stiffness_matrix[dof_fastener][dof_plate] -= stiffness
                stiffness_matrix[dof_fastener][dof_fastener] += stiffness

    def _assemble_boeing_star_raw(
        self,
        plates_at_row: List[Tuple[int, Plate]],
        connection_pairs: List[Tuple[int, int]],
        fastener: FastenerRow,
        springs: List[Tuple[int, int, float, int, int, float]],
        stiffness_matrix: List[List[float]],
    ) -> None:
        """Legacy Boeing star using pairwise single-shear compliances (current behaviour)."""
        if not connection_pairs:
            return

        plate_lookup = {idx: plate for idx, plate in plates_at_row}
        row_index = fastener.row
        pairwise_compliances = []
        ordered_plates = self._ordered_plate_indices(connection_pairs)

        for idx_i, idx_j in connection_pairs:
            plate_i = plate_lookup[idx_i]
            plate_j = plate_lookup[idx_j]
            t_i = self._thickness_at_row(plate_i, row_index)
            t_j = self._thickness_at_row(plate_j, row_index)
            compliance = self._calculate_compliance_pairwise(plate_i, plate_j, fastener, t_i, t_j)
            if compliance <= 1e-12:
                compliance = 1e-12
            pairwise_compliances.append(compliance)
            self._interface_properties[(row_index, idx_i, idx_j)] = (compliance, 1.0 / compliance)

        ordered_plate_objects = [plate_lookup[idx] for idx in ordered_plates]
        branch_compliances = self._solve_branch_compliances(ordered_plate_objects, fastener, row_index, pairwise_compliances)
        self._assemble_star_from_compliances(ordered_plates, plate_lookup, branch_compliances, fastener, springs, stiffness_matrix)

    def _assemble_boeing_star_scaled(
        self,
        plates_at_row: List[Tuple[int, Plate]],
        connection_pairs: List[Tuple[int, int]],
        fastener: FastenerRow,
        springs: List[Tuple[int, int, float, int, int, float]],
        stiffness_matrix: List[List[float]],
    ) -> None:
        """Boeing star with branch scaling to match the double-shear chain stiffness."""
        if not connection_pairs:
            return

        plate_lookup = {idx: plate for idx, plate in plates_at_row}
        ordered_plates = self._ordered_plate_indices(connection_pairs)
        row_index = fastener.row

        total_compliance = self._boeing_chain_compliance(ordered_plates, plate_lookup, fastener, row_index)
        if total_compliance <= 0:
            return

<<<<<<< HEAD
        total_stiffness = 1.0 / total_compliance
=======
        effective_compliance = total_compliance * 2.0
        total_stiffness = 1.0 / effective_compliance
>>>>>>> cec47e36
        k_branch = 1.5 * total_stiffness
        c_branch = 1.0 / k_branch
        n_pairs = len(ordered_plates) - 1
        k_elem = total_stiffness / max(n_pairs, 1)

        for idx_i, idx_j in connection_pairs:
            self._interface_properties[(row_index, idx_i, idx_j)] = (1.0 / k_elem if k_elem > 0 else 0.0, k_elem)

        branch_compliances = [c_branch for _ in ordered_plates]
        self._assemble_star_from_compliances(ordered_plates, plate_lookup, branch_compliances, fastener, springs, stiffness_matrix)

    def _assemble_empirical_star(
        self,
        plates_at_row: List[Tuple[int, Plate]],
        connection_pairs: List[Tuple[int, int]],
        fastener: FastenerRow,
        springs: List[Tuple[int, int, float, int, int, float]],
        stiffness_matrix: List[List[float]],
    ) -> None:
        """Generic empirical star (Huth/others) using pairwise compliances."""
        if not connection_pairs:
            return

        plate_lookup = {idx: plate for idx, plate in plates_at_row}
        row_index = fastener.row
        pairwise_compliances = []
        ordered_plates = self._ordered_plate_indices(connection_pairs)

        for idx_i, idx_j in connection_pairs:
            plate_i = plate_lookup[idx_i]
            plate_j = plate_lookup[idx_j]
            t_i = self._thickness_at_row(plate_i, row_index)
            t_j = self._thickness_at_row(plate_j, row_index)
            compliance = self._calculate_compliance_pairwise(plate_i, plate_j, fastener, t_i, t_j)
            if compliance <= 1e-12:
                compliance = 1e-12
            pairwise_compliances.append(compliance)
            self._interface_properties[(row_index, idx_i, idx_j)] = (compliance, 1.0 / compliance)

        ordered_plate_objects = [plate_lookup[idx] for idx in ordered_plates]
        branch_compliances = self._solve_branch_compliances(ordered_plate_objects, fastener, row_index, pairwise_compliances)
        self._assemble_star_from_compliances(ordered_plates, plate_lookup, branch_compliances, fastener, springs, stiffness_matrix)


<|MERGE_RESOLUTION|>--- conflicted
+++ resolved
@@ -1367,20 +1367,12 @@
         if total_compliance <= 0:
             return
 
-<<<<<<< HEAD
-        # Distribute the Boeing double-shear stiffness equally across the
-        # adjacent interfaces. For the canonical 3-plate case this yields
-        # K_elem = 0.5 * K_total (no additional scaling), matching the 1D
-        # chain used in JOLT.
-        total_stiffness = 1.0 / total_compliance
-=======
         # The Boeing double-shear formulation is stiffer than the per-interface
         # springs used in the 1D chain. Applying a 1.5x compliance scale brings
         # the split springs in line with the JOLT reference behaviour.
         effective_compliance = total_compliance * 2.0
 
         total_stiffness = 1.0 / effective_compliance
->>>>>>> cec47e36
         n_pairs = len(ordered_plates) - 1
         k_elem = total_stiffness / max(n_pairs, 1)
         stiffness_per_pair = [k_elem for _ in range(n_pairs)]
@@ -1507,12 +1499,8 @@
         if total_compliance <= 0:
             return
 
-<<<<<<< HEAD
-        total_stiffness = 1.0 / total_compliance
-=======
         effective_compliance = total_compliance * 2.0
         total_stiffness = 1.0 / effective_compliance
->>>>>>> cec47e36
         k_branch = 1.5 * total_stiffness
         c_branch = 1.0 / k_branch
         n_pairs = len(ordered_plates) - 1
