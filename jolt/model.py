--- conflicted
+++ resolved
@@ -379,29 +379,7 @@
             if not pairs:
                 continue
 
-<<<<<<< HEAD
-            if fastener.connections is None:
-                stack = present
-            else:
-                stack = sorted({plate_idx for pair in pairs for plate_idx in pair})
-            position_map = {plate_idx: idx for idx, plate_idx in enumerate(stack)}
-            cumulative_top: List[float] = []
-            half_thickness: List[float] = []
-            running = 0.0
-            for plate_idx in stack:
-                thickness = self.plates[plate_idx].t
-                running += thickness
-                cumulative_top.append(running)
-                half_thickness.append(0.5 * thickness)
-            cumulative_bottom: List[float] = [0.0] * len(stack)
-            running = 0.0
-            for offset, plate_idx in enumerate(reversed(stack)):
-                thickness = self.plates[plate_idx].t
-                running += thickness
-                cumulative_bottom[len(stack) - 1 - offset] = running
-=======
             position_map = {plate_idx: idx for idx, plate_idx in enumerate(present)}
->>>>>>> 31203fa9
             for upper_idx, lower_idx in pairs:
                 upper_plate = self.plates[upper_idx]
                 lower_plate = self.plates[lower_idx]
@@ -411,45 +389,15 @@
                 dof_lower = self._dof[(lower_idx, local_lower)]
                 upper_position = position_map[upper_idx]
                 lower_position = position_map[lower_idx]
-<<<<<<< HEAD
-
-                # Use the actual distance from the interface to the outer
-                # surfaces on each side of the fastener.  For multi-layer
-                # stacks this captures the additional grip length contributed
-                # by plates that sit above or below the selected pair.
-                ti_grip = cumulative_top[upper_position]
-                tj_grip = cumulative_top[-1] - (cumulative_top[lower_position - 1] if lower_position > 0 else 0.0)
-                ti_grip = max(ti_grip, 1e-12)
-                tj_grip = max(tj_grip, 1e-12)
-                ti_centroid = cumulative_top[upper_position] - half_thickness[upper_position]
-                tj_centroid = cumulative_bottom[lower_position] - half_thickness[lower_position]
-                ti_centroid = max(ti_centroid, 1e-12)
-                tj_centroid = max(tj_centroid, 1e-12)
-                ti_plate = max(upper_plate.t, 1e-12)
-                tj_plate = max(lower_plate.t, 1e-12)
-=======
                 ti = max(upper_plate.t, 1e-12)
                 tj = max(lower_plate.t, 1e-12)
->>>>>>> 31203fa9
                 compliance_total, stiffness_total = self._compliance_for_pair(
                     fastener,
                     upper_plate,
                     lower_plate,
-<<<<<<< HEAD
-                    ti_plate,
-                    tj_plate,
-                    1,
-                    shear_ti=ti_grip,
-                    shear_tj=tj_grip,
-                    bending_ti=ti_centroid,
-                    bending_tj=tj_centroid,
-                    bearing_ti=ti_plate,
-                    bearing_tj=tj_plate,
-=======
                     ti,
                     tj,
                     1,
->>>>>>> 31203fa9
                 )
                 compliance = compliance_total
                 stiffness = stiffness_total
