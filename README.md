--- conflicted
+++ resolved
@@ -27,10 +27,4 @@
 
 If `topology` is omitted, Boeing methods fall back to `boeing_star_raw` and other
 methods use `empirical_star`. The tests in `tests/test_boeing_topologies.py` show
-<<<<<<< HEAD
-simple usage examples, including programmatic overrides. In the Streamlit UI, each
-fastener expander includes a **Topology (load-sharing layout)** dropdown, and the
-node-based fastener table exposes the same field for JSON-style inputs.
-=======
-simple usage examples, including programmatic overrides.
->>>>>>> 8b347c2a
+simple usage examples, including programmatic overrides.