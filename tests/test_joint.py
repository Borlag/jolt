--- conflicted
+++ resolved
@@ -26,21 +26,6 @@
     solution = model.solve(supports=supports)
 
     assert len(solution.displacements) == 17
-<<<<<<< HEAD
-    assert max(abs(u) for u in solution.displacements) == pytest.approx(0.005882691516079786)
-
-    expected_fastener_forces = [
-        -193.31110540334086,
-        -331.48976843395167,
-        -188.88162074098864,
-        -207.34448524425238,
-        -213.09578256837753,
-        -136.05843021277212,
-        -81.00855851110369,
-        -60.86353456975631,
-        -70.09102841428088,
-        -113.14419461388309,
-=======
     assert max(abs(u) for u in solution.displacements) == pytest.approx(0.005818515738775351)
 
     expected_fastener_forces = [
@@ -54,38 +39,24 @@
         -59.75912163330441,
         -69.04754181356914,
         -111.56956062964612,
->>>>>>> 31203fa9
     ]
     computed_forces = [fastener["F [lb]"] for fastener in solution.fasteners_as_dicts()]
     assert computed_forces == pytest.approx(expected_fastener_forces)
 
     reactions = {(item["Plate"], item["Global node"]): item["Reaction [lb]"] for item in solution.reactions_as_dicts()}
-<<<<<<< HEAD
-    assert reactions[("Tripler", 3)] == pytest.approx(-595.2885087127071)
-    assert reactions[("Doubler", 7)] == pytest.approx(-404.71149128729377)
-=======
     assert reactions[("Tripler", 3)] == pytest.approx(-600.1697593482629)
     assert reactions[("Doubler", 7)] == pytest.approx(-399.830240651737)
->>>>>>> 31203fa9
 
     row4 = {
         item["Plate"]: (item["Bearing [lb]"], item["Bypass [lb]"])
         for item in solution.bearing_bypass_as_dicts()
         if item["Row"] == 4
     }
-<<<<<<< HEAD
-    assert row4["Doubler"] == pytest.approx((-81.00855851110343, -79.60417517826998), rel=1e-12)
-    assert row4["Skin"] == pytest.approx((81.0085585111037, -244.0987575979207), rel=1e-12)
-
-    tripler_left = next(item for item in solution.nodes_as_dicts() if item["Plate"] == "Tripler" and item["local_node"] == 0)
-    assert tripler_left["u [in]"] == pytest.approx(0.0008707824573920488)
-=======
     assert row4["Doubler"] == pytest.approx((-79.23364667927567, -80.22036989594159), rel=1e-12)
     assert row4["Skin"] == pytest.approx((79.23364667927567, -240.37622407651926), rel=1e-12)
 
     tripler_left = next(item for item in solution.nodes_as_dicts() if item["Plate"] == "Tripler" and item["local_node"] == 0)
     assert tripler_left["u [in]"] == pytest.approx(0.0008778825453134755)
->>>>>>> 31203fa9
 
 
 def test_figure76_beam_idealized_solution_matches_expected_response():
@@ -94,21 +65,6 @@
     solution = model.solve(supports=supports)
 
     assert len(solution.displacements) == 17
-<<<<<<< HEAD
-    assert max(abs(u) for u in solution.displacements) == pytest.approx(0.004374708926098498)
-
-    expected_fastener_forces = [
-        -53.867738833812325,
-        -39.16350403962894,
-        -67.68610006217176,
-        -44.88917282354562,
-        -100.08988038947967,
-        -55.786413973049214,
-        -71.507828249709,
-        -120.02085197226582,
-        -226.45549714108407,
-        -442.1767318007169,
-=======
     assert max(abs(u) for u in solution.displacements) == pytest.approx(0.004377351115543885)
 
     expected_fastener_forces = [
@@ -122,38 +78,24 @@
         -119.81561328261492,
         -226.12385131092782,
         -441.2688287664314,
->>>>>>> 31203fa9
     ]
     computed_forces = [fastener["F [lb]"] for fastener in solution.fasteners_as_dicts()]
     assert computed_forces == pytest.approx(expected_fastener_forces)
 
     reactions = {(item["Plate"], item["Global node"]): item["Reaction [lb]"] for item in solution.reactions_as_dicts()}
-<<<<<<< HEAD
-    assert reactions[("Tripler", 3)] == pytest.approx(-221.6437192854638)
-    assert reactions[("Doubler", 7)] == pytest.approx(-778.3562807145358)
-=======
     assert reactions[("Tripler", 3)] == pytest.approx(-223.4735818981648)
     assert reactions[("Doubler", 7)] == pytest.approx(-776.5264181018356)
->>>>>>> 31203fa9
 
     row4 = {
         item["Plate"]: (item["Bearing [lb]"], item["Bypass [lb]"])
         for item in solution.bearing_bypass_as_dicts()
         if item["Row"] == 4
     }
-<<<<<<< HEAD
-    assert row4["Doubler"] == pytest.approx((-71.50782824970881, 10.29680019953088), rel=1e-12)
-    assert row4["Skin"] == pytest.approx((71.50782824970904, 139.83909083622368), rel=1e-12)
-
-    tripler_left = next(item for item in solution.nodes_as_dicts() if item["Plate"] == "Tripler" and item["local_node"] == 0)
-    assert tripler_left["u [in]"] == pytest.approx(0.0002654266125811005)
-=======
     assert row4["Doubler"] == pytest.approx((-71.17639427440564, 10.681875258138728), rel=1e-12)
     assert row4["Skin"] == pytest.approx((71.17639427440565, 141.6153123656205), rel=1e-12)
 
     tripler_left = next(item for item in solution.nodes_as_dicts() if item["Plate"] == "Tripler" and item["local_node"] == 0)
     assert tripler_left["u [in]"] == pytest.approx(0.0002668103219314499)
->>>>>>> 31203fa9
 
 
 def test_fastener_custom_interfaces():
